--- conflicted
+++ resolved
@@ -67,7 +67,6 @@
     ring::error::Unspecified => |e| UnsealingError::Crypto(e),
 }
 
-<<<<<<< HEAD
 /// Format a byte array as a hexadecimal string.
 pub fn bytes_to_hex(hash: &[u8]) -> String {
     use std::fmt::Write;
@@ -79,7 +78,8 @@
     }
 
     hex
-=======
+}
+
 /// Structure holding possibly uninitialized data.
 ///
 /// This differs from other similar types found on crates.io in that it doesn't
@@ -167,5 +167,4 @@
             Ok(unsafe { &*(old as *const T) })
         }
     }
->>>>>>> dc0af8cb
 }