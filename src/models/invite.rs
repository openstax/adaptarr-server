use chrono::{Duration, Utc};
use diesel::{
    Connection as _Connection,
    prelude::*,
    result::Error as DbError,
};

use crate::{
    Config,
    db::{
        Connection,
        models as db,
        schema::{invites, users},
    },
    models::user::{User, CreateUserError},
    permissions::PermissionBits,
    utils,
};

/// An invitation into the system for a single, specific user.
#[derive(Debug)]
pub struct Invite {
    data: db::Invite,
}

impl Invite {
    /// Create a new invitation for a given email address.
    pub fn create(dbcon: &Connection, email: &str) -> Result<Invite, CreateInviteError> {
        dbcon.transaction(|| {
            let user = users::table
                .filter(users::email.eq(email))
                .get_result::<db::User>(dbcon)
                .optional()?;

            if user.is_some() {
                return Err(CreateInviteError::UserExists);
            }

            diesel::insert_into(invites::table)
                .values(db::NewInvite {
                    email: email,
                    expires: Utc::now().naive_utc() + Duration::days(7),
                })
                .get_result::<db::Invite>(dbcon)
                .map(|data| Invite { data })
                .map_err(Into::into)
        })
    }

    /// Get an existing invite by code.
    pub fn from_code(
        dbconn: &Connection,
        cfg: &Config,
        code: &str,
    ) -> Result<Invite, FromCodeError> {
        let mut data = base64::decode_config(code, base64::URL_SAFE_NO_PAD)?;
        let id: i32 = utils::unseal(&cfg.server.secret, &mut data)?;

        let invite = invites::table
            .filter(invites::id.eq(id))
            .get_result::<db::Invite>(dbconn)
            .optional()?
            .ok_or(FromCodeError::Expired)?;

        if Utc::now().naive_utc() > invite.expires {
            Err(FromCodeError::Expired)
        } else {
            Ok(Invite { data: invite })
        }
    }

    /// Get a secure code representing this invitation.
    pub fn get_code(&self, cfg: &Config) -> String {
        let sealed = utils::seal(&cfg.server.secret, self.data.id)
            .expect("failed to seal value");
        base64::encode_config(&sealed, base64::URL_SAFE_NO_PAD)
    }

    /// Fulfil an invitation by creating a user.
<<<<<<< HEAD
    pub fn fulfil(
        self,
        dbconn: &Connection,
        name: &str,
        password: &str,
        language: &str,
    ) -> Result<User, CreateUserError> {
        User::create(dbconn, &self.email, name, password, false, language)
=======
    pub fn fulfil(self, dbconn: &Connection, name: &str, password: &str)
    -> Result<User, CreateUserError> {
        User::create(
            dbconn,
            &self.email,
            name,
            password,
            false,
            PermissionBits::normal(),
        )
>>>>>>> e68c5267
    }
}

impl std::ops::Deref for Invite {
    type Target = db::Invite;

    fn deref(&self) -> &db::Invite {
        &self.data
    }
}

#[derive(ApiError, Debug, Fail)]
pub enum CreateInviteError {
    /// There is already an account associated with the email address given.
    #[fail(display = "User exists")]
    #[api(code = "user:new:exists", status = "BAD_REQUEST")]
    UserExists,
    /// Database error.
    #[fail(display = "Database error: {}", _0)]
    #[api(internal)]
    Database(#[cause] DbError),
}

impl_from! { for CreateInviteError ;
    DbError => |e| CreateInviteError::Database(e),
}

#[derive(ApiError, Debug, Fail)]
pub enum FromCodeError {
    /// Invitation has expired or was already used.
    #[fail(display = "Invitation expired")]
    #[api(code = "invitation:expired", status = "BAD_REQUEST")]
    Expired,
    /// Database error.
    #[fail(display = "Database error: {}", _0)]
    #[api(internal)]
    Database(#[cause] DbError),
    /// Code was not valid base64.
    #[fail(display = "Invalid base64: {}", _0)]
    #[api(code = "invitation:invalid", status = "BAD_REQUEST")]
    Decoding(#[cause] base64::DecodeError),
    /// Code could not be unsealed.
    #[fail(display = "Unsealing error: {}", _0)]
    #[api(code = "invitation:invalid", status = "BAD_REQUEST")]
    Unsealing(#[cause] utils::UnsealingError),
}

impl_from! { for FromCodeError ;
    DbError => |e| FromCodeError::Database(e),
    base64::DecodeError => |e| FromCodeError::Decoding(e),
    utils::UnsealingError => |e| FromCodeError::Unsealing(e),
}<|MERGE_RESOLUTION|>--- conflicted
+++ resolved
@@ -77,7 +77,6 @@
     }
 
     /// Fulfil an invitation by creating a user.
-<<<<<<< HEAD
     pub fn fulfil(
         self,
         dbconn: &Connection,
@@ -85,19 +84,15 @@
         password: &str,
         language: &str,
     ) -> Result<User, CreateUserError> {
-        User::create(dbconn, &self.email, name, password, false, language)
-=======
-    pub fn fulfil(self, dbconn: &Connection, name: &str, password: &str)
-    -> Result<User, CreateUserError> {
         User::create(
-            dbconn,
-            &self.email,
-            name,
-            password,
-            false,
+            dbconn, 
+            &self.email, 
+            name, 
+            password, 
+            false, 
+            language,
             PermissionBits::normal(),
         )
->>>>>>> e68c5267
     }
 }
 
