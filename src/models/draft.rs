use actix::SystemService;
use diesel::{
    Connection as _Connection,
    prelude::*,
    result::Error as DbError,
};
use failure::Fail;
use serde::Serialize;
use uuid::Uuid;

use crate::{
<<<<<<< HEAD
    ApiError,
    db::{
        Connection,
        models as db,
        schema::{book_parts, documents, document_files, drafts, modules},
    },
=======
    db::{
        Connection,
        models as db,
        schema::{
            book_parts,
            document_files,
            documents,
            draft_slots,
            drafts,
            edit_process_links,
            edit_process_step_slots,
            modules,
        },
        types::SlotPermission,
    },
    permissions::PermissionBits,
    processing::{ProcessDocument, TargetProcessor},
>>>>>>> dc0af8cb
};
use super::{
    File,
    Module,
    User,
    document::{Document, PublicData as DocumentData},
    editing::{Step, StepData, Version, slot::FillSlotError},
};

#[derive(Debug)]
pub struct Draft {
    data: db::Draft,
    document: Document,
}

#[derive(Debug, Serialize)]
pub struct PublicData {
    pub module: Uuid,
    #[serde(flatten)]
    pub document: DocumentData,
    #[serde(skip_serializing_if = "Option::is_none")]
    pub permissions: Option<Vec<SlotPermission>>,
    #[serde(skip_serializing_if = "Option::is_none")]
    pub step: Option<StepData>,
}

impl Draft {
    /// Construct `Draft` from its database counterpart.
    pub(super) fn from_db(data: db::Draft, document: Document) -> Draft {
        Draft { data, document }
    }

    /// Get all drafts belonging to a user.
    pub fn all_of(dbconn: &Connection, user: i32) -> Result<Vec<Draft>, DbError> {
        drafts::table
            .filter(drafts::module.eq_any(
                draft_slots::table
                    .select(draft_slots::draft)
                    .filter(draft_slots::user.eq(user))))
            .inner_join(documents::table)
            .get_results::<(db::Draft, db::Document)>(dbconn)
            .map(|v| {
                v.into_iter()
                    .map(|(data, document)| Draft {
                        data,
                        document: Document::from_db(document),
                    })
                    .collect()
            })
    }

<<<<<<< HEAD
    /// Find draft by ID.
    pub fn by_id(dbconn: &Connection, module: Uuid, user: i32)
=======
    /// Find a draft by ID.
    pub fn by_id(dbconn: &Connection, module: Uuid)
>>>>>>> dc0af8cb
    -> Result<Draft, FindDraftError> {
        drafts::table
            .filter(drafts::module.eq(module))
            .inner_join(documents::table)
            .get_result::<(db::Draft, db::Document)>(dbconn)
            .optional()?
            .ok_or(FindDraftError::NotFound)
            .map(|(data, document)| Draft {
                data,
                document: Document::from_db(document),
            })
            .optional()?
            .ok_or(FindDraftError::NotFound)
    }

    /// Find by ID draft owned by a user.
    pub fn by_id_and_user(dbconn: &Connection, module: Uuid, user: i32)
    -> Result<Draft, FindDraftError> {
        drafts::table
            .filter(drafts::module.eq_any(
                draft_slots::table
                    .select(draft_slots::draft)
                    .filter(draft_slots::draft.eq(module)
                        .and(draft_slots::user.eq(user)))))
            .inner_join(documents::table)
            .get_result::<(db::Draft, db::Document)>(dbconn)
            .map(|(data, document)| Draft {
                data,
                document: Document::from_db(document),
            })
            .optional()?
            .ok_or(FindDraftError::NotFound)
    }

    /// Delete this draft.
    pub fn delete(self, dbconn: &Connection) -> Result<(), DbError> {
        dbconn.transaction(|| {
            diesel::delete(&self.data).execute(dbconn)?;
            self.document.delete(dbconn)?;
            Ok(())
        })
    }

    /// Get ID of the module this draft was created from.
    pub fn module_id(&self) -> Uuid {
        self.data.module
    }

    /// Get list of permissions a user has to a draft.
    pub fn get_permissions(&self, dbconn: &Connection, user: i32)
    -> Result<Vec<SlotPermission>, DbError> {
        draft_slots::table
            .inner_join(edit_process_step_slots::table
                .on(draft_slots::slot.eq(edit_process_step_slots::slot)))
            .filter(draft_slots::draft.eq(self.data.module)
                .and(draft_slots::user.eq(user))
                .and(edit_process_step_slots::step.eq(self.data.step)))
            .select(edit_process_step_slots::permission)
            .get_results(dbconn)
    }

    /// Get details about the editing process this draft follows.
    pub fn get_process(&self, dbconn: &Connection) -> Result<Version, DbError> {
        self.get_step(dbconn)?.get_process(dbconn)
    }

    /// Get details about current editing step.
    pub fn get_step(&self, dbconn: &Connection) -> Result<Step, DbError> {
        Step::by_id(dbconn, self.data.step)
    }

    /// Get the public portion of this drafts's data.
    pub fn get_public(&self, dbconn: &Connection, user: i32)
    -> Result<PublicData, DbError> {
        Ok(PublicData {
            module: self.data.module,
            document: self.document.get_public(),
            permissions: self.get_permissions(dbconn, user).map(Some)?,
            step: self.get_step(dbconn)?
                .get_public(dbconn, Some((self.data.module, user)))
                .map(Some)?,
        })
    }

    /// Get the public portion of this draft's data, excluding data which would
    /// have to be fetched from the database.
    pub fn get_public_small(&self) -> PublicData {
        PublicData {
            module: self.data.module,
            document: self.document.get_public(),
            permissions: None,
            step: None,
        }
    }

    /// Query list of books containing module this draft was derived from.
    pub fn get_books(&self, dbconn: &Connection) -> Result<Vec<Uuid>, DbError> {
        Ok(book_parts::table
            .filter(book_parts::module.eq(self.data.module))
            .get_results::<db::BookPart>(dbconn)?
            .into_iter()
            .map(|part| part.book)
            .collect())
    }

    /// Check that a user can access a draft.
    pub fn check_access(&self, dbconn: &Connection, user: &User)
    -> Result<bool, DbError> {
        // Process managers have access to all drafts.
        if user.permissions(true).contains(PermissionBits::MANAGE_PROCESS) {
            return Ok(true);
        }

        draft_slots::table
            .select(diesel::dsl::count(draft_slots::user))
            .filter(draft_slots::draft.eq(self.data.module)
                .and(draft_slots::user.eq(user.id)))
            .get_result::<i64>(dbconn)
            .map(|c| c > 0)
    }

    /// Check that a user currently possesses specified slot permissions.
    pub fn check_permission(
        &self,
        dbconn: &Connection,
        user: i32,
        permission: SlotPermission,
    ) -> Result<bool, DbError> {
        edit_process_step_slots::table
            .inner_join(draft_slots::table
                .on(draft_slots::slot.eq(edit_process_step_slots::slot)))
            .select(diesel::dsl::count(edit_process_step_slots::permission))
            .filter(edit_process_step_slots::step.eq(self.data.step)
                .and(edit_process_step_slots::permission.eq(permission))
                .and(draft_slots::user.eq(user)))
            .get_result::<i64>(dbconn)
            .map(|c| c > 0)
    }

    /// Write into a file in this draft.
    ///
    /// If there already is a file with this name it will be updated, otherwise
    /// a new file will be created.
    pub fn write_file(&self, dbconn: &Connection, name: &str, file: &File)
    -> Result<(), DbError> {
        if name == "index.cnxml" {
            diesel::update(&*self.document)
                .set(documents::index.eq(file.id))
                .execute(dbconn)?;
            return Ok(());
        }

        diesel::insert_into(document_files::table)
            .values(&db::NewDocumentFile {
                document: self.document.id,
                name,
                file: file.id,
            })
            .on_conflict((document_files::document, document_files::name))
            .do_update()
            .set(document_files::file.eq(file.id))
            .execute(dbconn)?;
        Ok(())
    }

    /// Delete a file from this draft.
    pub fn delete_file(&self, dbconn: &Connection, name: &str) -> Result<(), DbError> {
        diesel::delete(document_files::table
            .filter(document_files::document.eq(self.document.id)
                .and(document_files::name.eq(name))))
            .execute(dbconn)?;
        Ok(())
    }

    /// Change title of this draft's document.
    pub fn set_title(&mut self, dbconn: &Connection, title: &str) -> Result<(), DbError> {
        self.document.set_title(dbconn, title)
    }

    /// Advance this draft to the next editing step.
    pub fn advance(
        mut self,
        dbconn: &Connection,
        user: i32,
        slot: i32,
        target: i32,
    ) -> Result<AdvanceResult, AdvanceDraftError> {
        dbconn.transaction(|| {
            // First verify that (user, slot) pair exists.

            let slot = draft_slots::table
                .filter(draft_slots::draft.eq(self.data.module)
                    .and(draft_slots::slot.eq(slot)))
                .get_result::<db::DraftSlot>(dbconn)
                .optional()?
                .ok_or(AdvanceDraftError::BadSlot)?;

            if slot.user != user {
                return Err(AdvanceDraftError::BadUser);
            }

            // Next verify that (slot, target) link exists

            let link = edit_process_links::table
                .filter(edit_process_links::from.eq(self.data.step)
                    .and(edit_process_links::to.eq(target))
                    .and(edit_process_links::slot.eq(slot.slot)))
                .get_result::<db::EditProcessLink>(dbconn)
                .optional()?
                .ok_or(AdvanceDraftError::BadLink)?;

            let next = Step::by_id(dbconn, link.to)?;

            // Check whether the target step is a final step. If so, create
            // a new version of this draft's module and delete this draft, thus
            // ending the editing process.

            if next.is_final(dbconn)? {
                diesel::update(
                    modules::table
                        .filter(modules::id.eq(self.data.module)))
                    .set(modules::document.eq(self.data.document))
                    .execute(dbconn)?;

                diesel::delete(&self.data).execute(dbconn)?;

                TargetProcessor::from_registry()
                    .do_send(ProcessDocument { document: self.document.clone() });

                let module = modules::table
                    .filter(modules::id.eq(self.data.module))
                    .get_result::<db::Module>(dbconn)?;

                return Ok(AdvanceResult::Finished(
                    Module::from_db(module, self.document)));
            }

            // Otherwise we are advancing normally. First fill in all empty
            // slots:

            let slots = next.get_slot_seating(dbconn, self.data.module)?;

            for (slot, _, seating) in slots {
                if seating.is_none() {
                    slot.fill(dbconn, self.data.module)
                        .map_err(|e| AdvanceDraftError::FillSlot(slot.id, e))?;
                    // TODO: send notifications
                }
            }

            // And finally update the draft

            self.data = diesel::update(&self.data)
                .set(drafts::step.eq(next.id))
                .get_result(dbconn)?;

            Ok(AdvanceResult::Advanced(self))
        })
    }
}

impl std::ops::Deref for Draft {
    type Target = Document;

    fn deref(&self) -> &Document {
        &self.document
    }
}

#[derive(ApiError, Debug, Fail)]
pub enum FindDraftError {
    /// Database error.
    #[fail(display = "Database error: {}", _0)]
    #[api(internal)]
    Database(#[cause] DbError),
    /// No draft found matching given criteria.
    #[fail(display = "No such draft")]
    #[api(code = "draft:not-found", status = "NOT_FOUND")]
    NotFound,
}

impl_from! { for FindDraftError ;
    DbError => |e| FindDraftError::Database(e),
<<<<<<< HEAD
=======
}

pub enum AdvanceResult {
    /// Draft was advanced to the next step.
    Advanced(Draft),
    /// Edit process has finished and resulted in a new version of the module.
    Finished(Module),
}

#[derive(ApiError, Debug, Fail)]
pub enum AdvanceDraftError {
    /// Database error.
    #[fail(display = "Database error: {}", _0)]
    #[api(internal)]
    Database(#[cause] DbError),
    /// Specified slot doesn't exist or has no permissions in current step.
    #[fail(display = "Requested slot doesn't exist in this step")]
    #[api(code = "draft:advance:bad-slot", status = "BAD_REQUEST")]
    BadSlot,
    /// User making request does not occupy the slot they is trying to use.
    #[fail(display = "User doesn't occupy requested slot")]
    #[api(code = "draft:advance:bad-user", status = "BAD_REQUEST")]
    BadUser,
    /// Specified link does not exist.
    #[fail(display = "Requested link doesn't exist")]
    #[api(code = "draft:advance:bad-link", status = "BAD_REQUEST")]
    BadLink,
    /// Could not fill a slot,
    #[fail(display = "Could not fill slot {}: {}", _0, _1)]
    FillSlot(i32, #[cause] FillSlotError),
}

impl_from! { for AdvanceDraftError ;
    DbError => |e| AdvanceDraftError::Database(e),
>>>>>>> dc0af8cb
}<|MERGE_RESOLUTION|>--- conflicted
+++ resolved
@@ -9,14 +9,7 @@
 use uuid::Uuid;
 
 use crate::{
-<<<<<<< HEAD
     ApiError,
-    db::{
-        Connection,
-        models as db,
-        schema::{book_parts, documents, document_files, drafts, modules},
-    },
-=======
     db::{
         Connection,
         models as db,
@@ -34,7 +27,6 @@
     },
     permissions::PermissionBits,
     processing::{ProcessDocument, TargetProcessor},
->>>>>>> dc0af8cb
 };
 use super::{
     File,
@@ -86,13 +78,8 @@
             })
     }
 
-<<<<<<< HEAD
-    /// Find draft by ID.
-    pub fn by_id(dbconn: &Connection, module: Uuid, user: i32)
-=======
     /// Find a draft by ID.
     pub fn by_id(dbconn: &Connection, module: Uuid)
->>>>>>> dc0af8cb
     -> Result<Draft, FindDraftError> {
         drafts::table
             .filter(drafts::module.eq(module))
@@ -104,8 +91,6 @@
                 data,
                 document: Document::from_db(document),
             })
-            .optional()?
-            .ok_or(FindDraftError::NotFound)
     }
 
     /// Find by ID draft owned by a user.
@@ -376,8 +361,6 @@
 
 impl_from! { for FindDraftError ;
     DbError => |e| FindDraftError::Database(e),
-<<<<<<< HEAD
-=======
 }
 
 pub enum AdvanceResult {
@@ -412,5 +395,4 @@
 
 impl_from! { for AdvanceDraftError ;
     DbError => |e| AdvanceDraftError::Database(e),
->>>>>>> dc0af8cb
 }