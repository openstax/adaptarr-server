use adaptarr_macros::From;
use chrono::{NaiveDateTime, Utc};
use diesel::{
    Connection as _,
    prelude::*,
    result::{Error as DbError, DatabaseErrorKind},
};
use failure::Fail;
use serde::Serialize;
use std::ops::Deref;

use crate::{
    ApiError,
    audit,
    db::{
        Connection,
        models as db,
        schema::{
            edit_process_slot_roles,
            edit_process_links,
            edit_process_slots,
            edit_process_step_slots,
            edit_process_steps,
            edit_process_versions,
            edit_processes,
        },
    },
};
use super::{Process, Slot, Step, structure};

/// Particular revision of an editing [`Process`][Process]
///
/// See [module description][super] for details.
///
/// [Process]: ../process/struct.Process.html
#[derive(Debug)]
pub struct Version {
    data: db::EditProcessVersion,
    process: Process,
}

/// A subset of version's data that can safely be publicly exposed.
#[derive(Debug, Serialize)]
pub struct PublicData {
    pub id: i32,
    pub name: String,
    pub version: NaiveDateTime,
}

impl Version {
    /// Construct `Version` from its database counterpart.
    pub(super) fn from_db(
        data: db::EditProcessVersion,
        process: Process,
    ) -> Version {
        Version { data, process }
    }

    /// Find a version by ID.
    pub fn by_id(dbcon: &Connection, process: i32, version: i32)
    -> Result<Version, FindVersionError> {
        edit_processes::table
            .inner_join(edit_process_versions::table)
            .filter(edit_processes::id.eq(process)
                .and(edit_process_versions::id.eq(version)))
            .get_result::<(db::EditProcess, db::EditProcessVersion)>(dbcon)
            .optional()?
            .ok_or(FindVersionError::NotFound)
            .map(|(process, version)| Self::from_db(
                version, Process::from_db(process)))
    }

    /// Create a new version of an editing process.
    pub fn create(
        dbcon: &Connection,
        process: Process,
        structure: &structure::Process,
    ) -> Result<Version, CreateVersionError> {
        let _ = structure::validate(structure)?;
        let process = process.into_db();

        dbcon.transaction(|| {
            dbcon.execute("set constraints all deferred")?;

            let version = diesel::insert_into(edit_process_versions::table)
                .values(&db::NewEditProcessVersion {
                    process: process.id,
                    version: Utc::now().naive_utc(),
                    start: 0,
                })
                .get_result::<db::EditProcessVersion>(dbcon)?;

            let slots = structure.slots.iter()
                .map(|slot| {
                    let data = diesel::insert_into(edit_process_slots::table)
                        .values(&db::NewEditProcessSlot {
                            process: version.id,
                            name: &slot.name,
                            autofill: slot.autofill,
                        })
                        .get_result::<db::EditProcessSlot>(dbcon)?;

                    diesel::insert_into(edit_process_slot_roles::table)
                        .values(slot.roles.iter()
                            .map(|&role| db::EditProcessSlotRole {
                                slot: data.id,
                                role,
                            })
                            .collect::<Vec<_>>())
                        .execute(dbcon)?;

                    Ok(data)
                })
                .collect::<Result<Vec<db::EditProcessSlot>, DbError>>()?;

            let steps = structure.steps.iter()
                .map(|step| {
                    diesel::insert_into(edit_process_steps::table)
                        .values(&db::NewEditProcessStep {
                            name: &step.name,
                            process: version.id,
                        })
                        .get_result::<db::EditProcessStep>(dbcon)
                })
                .collect::<Result<Vec<db::EditProcessStep>, _>>()?;

            for (step, dbstep) in structure.steps.iter().zip(steps.iter()) {
                for slot in &step.slots {
                    diesel::insert_into(edit_process_step_slots::table)
                        .values(&db::EditProcessStepSlot {
                            step: dbstep.id,
                            slot: slots[slot.slot].id,
                            permission: slot.permission,
                        })
                        .execute(dbcon)?;
                }

                for link in &step.links {
                    diesel::insert_into(edit_process_links::table)
                        .values(&db::NewEditProcessLink {
                            name: &link.name,
                            from: dbstep.id,
                            to: steps[link.to].id,
                            slot: slots[link.slot].id,
                        })
                        .execute(dbcon)?;
                }
            }

            let version = diesel::update(&version)
                .set(edit_process_versions::start.eq(steps[structure.start].id))
                .get_result::<db::EditProcessVersion>(dbcon)?;

            let process = if structure.name != process.name {
                diesel::update(&process)
                    .set(edit_processes::name.eq(&structure.name))
                    .get_result(dbcon)
                    .map(Process::from_db)?
            } else {
                Process::from_db(process)
            };

            audit::log_db(
                dbcon, "edit-process", process.id, "create-version", version.id);

            Ok(Version::from_db(version, process))
        })
    }

    pub fn process(&self) -> &Process {
        &self.process
    }

    /// Get public portion of this version's data.
    pub fn get_public(&self) -> PublicData {
        let db::EditProcessVersion { id, version, .. } = self.data;

        PublicData {
            id,
            name: self.process.name.clone(),
            version,
        }
    }

    /// Get list of all slots in this process.
    pub fn get_slots(&self, dbcon: &Connection) -> Result<Vec<Slot>, DbError> {
        edit_process_slots::table
            .filter(edit_process_slots::process.eq(self.data.id))
            .get_results(dbcon)
            .map(|v| v.into_iter().map(Slot::from_db).collect())
    }

    /// Find a slot in this process.
    pub fn get_slot(&self, dbcon: &Connection, id: i32)
    -> Result<Slot, FindSlotError> {
        edit_process_slots::table
            .filter(edit_process_slots::id.eq(id)
                .and(edit_process_slots::process.eq(self.data.id)))
            .get_result(dbcon)
            .optional()?
            .ok_or(FindSlotError::NotFound)
            .map(Slot::from_db)
    }

    /// Get list of all steps in this process.
    pub fn get_steps(&self, dbcon: &Connection) -> Result<Vec<Step>, DbError> {
        edit_process_steps::table
            .filter(edit_process_steps::process.eq(self.data.id))
            .get_results(dbcon)
            .map(|v| v.into_iter().map(Step::from_db).collect())
    }

    /// Find a step in this process.
    pub fn get_step(&self, dbcon: &Connection, id: i32)
    -> Result<Step, FindStepError> {
        edit_process_steps::table
            .filter(edit_process_steps::id.eq(id)
                .and(edit_process_steps::process.eq(self.data.id)))
            .get_result(dbcon)
            .optional()?
            .ok_or(FindStepError::NotFound)
            .map(Step::from_db)
    }

    /// Get a complete description of this editing process.
    pub fn get_structure(&self, dbcon: &Connection)
    -> Result<structure::Process, DbError> {
        dbcon.transaction(|| {
            let dbslots = edit_process_slots::table
                .filter(edit_process_slots::process.eq(self.data.id))
                .get_results::<db::EditProcessSlot>(dbcon)?;

            let slots = dbslots.iter()
                .map(|slot| Ok(structure::Slot {
                    id: slot.id,
                    name: slot.name.clone(),
                    roles: edit_process_slot_roles::table
                        .select(edit_process_slot_roles::role)
                        .filter(edit_process_slot_roles::slot.eq(slot.id))
                        .get_results::<i32>(dbcon)?,
                    autofill: slot.autofill,
                }))
                .collect::<Result<Vec<_>, DbError>>()?;

            let dbsteps = edit_process_steps::table
                .filter(edit_process_steps::process.eq(self.data.id))
                .get_results::<db::EditProcessStep>(dbcon)?;

            let start = dbsteps.iter()
                .position(|step| step.id == self.data.start)
                .expect("database inconsistency: no start step");

            let steps = dbsteps.iter()
                .map(|step| {
                    let slots = edit_process_step_slots::table
                        .filter(edit_process_step_slots::step.eq(step.id))
                        .get_results::<db::EditProcessStepSlot>(dbcon)?
                        .into_iter()
                        .map(|slot| structure::StepSlot {
                            slot: dbslots.iter()
                                .position(|s2| s2.id == slot.slot)
                                .expect(
                                    "database inconsistency: no slot for step"),
                            permission: slot.permission,
                        })
                        .collect();

                    let links = edit_process_links::table
                        .filter(edit_process_links::from.eq(step.id))
                        .get_results::<db::EditProcessLink>(dbcon)?
                        .into_iter()
                        .map(|link| {
                            let to = dbsteps.iter()
                                .position(|l2| l2.id == link.to)
                                .expect(
                                    "database inconsistency: no target for link");

                            let slot = dbslots.iter()
                                .position(|slot| slot.id == link.slot)
                                .expect(
                                    "database inconsistency: no slot for link");

                            structure::Link {
                                name: link.name,
                                to,
                                slot,
                            }
                        })
                        .collect();

                    Ok(structure::Step {
                        id: step.id,
                        name: step.name.clone(),
                        slots,
                        links,
                    })
                })
                .collect::<Result<_, DbError>>()?;

            Ok(structure::Process {
                name: self.process.name.clone(),
                start,
                slots,
                steps,
            })
        })
    }
}

impl Deref for Version {
    type Target = db::EditProcessVersion;

    fn deref(&self) -> &db::EditProcessVersion {
        &self.data
    }
}

#[derive(ApiError, Debug, Fail, From)]
pub enum FindVersionError {
    /// Database error.
    #[api(internal)]
    #[fail(display = "Database error: {}", _0)]
    Database(#[cause] #[from] DbError),
    /// No version found matching given criteria.
    #[api(code = "edit-process:not-found", status = "NOT_FOUND")]
    #[fail(display = "No such process")]
    NotFound,
}

#[derive(ApiError, Debug, Fail, From)]
pub enum CreateVersionError {
    /// Description of a process is not valid.
    #[api(code = "edit-process:new:invalid-description", status = "BAD_REQUEST")]
    #[fail(display = "{}", _0)]
    InvalidDescription(#[cause] #[from] structure::ValidateStructureError),
    /// Database error
    #[api(internal)]
    #[fail(display = "Database error: {}", _0)]
    Database(#[cause] DbError),
    /// Duplicate process
    #[api(code = "edit-process:new:exists", status = "BAD_REQUEST")]
    #[fail(display = "A process with this name already exists")]
    Duplicate,
}

impl From<DbError> for CreateVersionError {
    fn from(e: DbError) -> Self {
        match e {
            DbError::DatabaseError(DatabaseErrorKind::UniqueViolation, detail) =>
                match detail.constraint_name() {
                    Some("edit_processes_name_key") => CreateVersionError::Duplicate,
                    _ => CreateVersionError::Database(DbError::DatabaseError(
                        DatabaseErrorKind::UniqueViolation, detail)),
                },
            _ => CreateVersionError::Database(e),
        }
    }
}

#[derive(ApiError, Debug, Fail, From)]
pub enum FindSlotError {
    /// Database error.
    #[api(internal)]
    #[fail(display = "Database error: {}", _0)]
    Database(#[cause] #[from] DbError),
    /// No slot found matching given criteria.
    #[api(code = "edit-process:slot:not-found", status = "NOT_FOUND")]
    #[fail(display = "No such slot")]
    NotFound,
<<<<<<< HEAD
=======
}

impl_from! { for FindSlotError ;
    DbError => |e| FindSlotError::Database(e),
}

#[derive(ApiError, Debug, Fail)]
pub enum FindStepError {
    /// Database error.
    #[api(internal)]
    #[fail(display = "Database error: {}", _0)]
    Database(#[cause] DbError),
    /// No step found matching given criteria.
    #[api(code = "edit-process:step:not-found", status = "NOT_FOUND")]
    #[fail(display = "No such step")]
    NotFound,
}

impl_from! { for FindStepError ;
    DbError => |e| FindStepError::Database(e),
>>>>>>> 5a83804e
}<|MERGE_RESOLUTION|>--- conflicted
+++ resolved
@@ -367,27 +367,16 @@
     #[api(code = "edit-process:slot:not-found", status = "NOT_FOUND")]
     #[fail(display = "No such slot")]
     NotFound,
-<<<<<<< HEAD
-=======
-}
-
-impl_from! { for FindSlotError ;
-    DbError => |e| FindSlotError::Database(e),
-}
-
-#[derive(ApiError, Debug, Fail)]
+}
+
+#[derive(ApiError, Debug, Fail, From)]
 pub enum FindStepError {
     /// Database error.
     #[api(internal)]
     #[fail(display = "Database error: {}", _0)]
-    Database(#[cause] DbError),
+    Database(#[cause] #[from] DbError),
     /// No step found matching given criteria.
     #[api(code = "edit-process:step:not-found", status = "NOT_FOUND")]
     #[fail(display = "No such step")]
     NotFound,
-}
-
-impl_from! { for FindStepError ;
-    DbError => |e| FindStepError::Database(e),
->>>>>>> 5a83804e
 }