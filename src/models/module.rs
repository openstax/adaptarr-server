use diesel::{
    Connection as _Connection,
    prelude::*,
    result::{DatabaseErrorKind, Error as DbError},
};
use failure::Fail;
use serde::Serialize;
use uuid::Uuid;

use crate::{
<<<<<<< HEAD
    ApiError,
=======
>>>>>>> dc0af8cb
    db::{
        Connection,
        functions::duplicate_document,
        models as db,
<<<<<<< HEAD
        schema::{book_parts, documents, drafts, modules, xref_targets},
    },
=======
        schema::{
            book_parts,
            documents,
            draft_slots,
            drafts,
            edit_process_steps,
            edit_process_versions,
            modules,
            xref_targets,
        },
    },
    processing::{TargetProcessor, ProcessDocument},
>>>>>>> dc0af8cb
};
use super::{
    Draft,
    File,
    User,
    XrefTarget,
    document::{Document, PublicData as DocumentData},
<<<<<<< HEAD
    user::{User, FindUserError},
=======
    editing::{Version, Slot},
>>>>>>> dc0af8cb
};

/// A module is a version of Document that can be part of a Book.
#[derive(Debug)]
pub struct Module {
    data: db::Module,
    document: Document,
}

/// A subset of module's data that can safely be publicly exposed.
#[derive(Debug, Serialize)]
pub struct PublicData {
    pub id: Uuid,
    #[serde(flatten)]
    pub document: DocumentData,
    pub process: Option<ProcessStatus>,
}

#[derive(Debug, Serialize)]
pub struct ProcessStatus {
    pub process: i32,
    pub version: i32,
    pub step: i32,
}

impl Module {
    /// Construct `Module` from its database counterpart.
    pub(crate) fn from_db(data: db::Module, document: Document) -> Self {
        Module { data, document }
    }

    /// Get all modules.
    ///
    /// *Warning*: this function is temporary and will be removed once we figure
    /// out how to do pagination.
    pub fn all(dbconn: &Connection) -> Result<Vec<Module>, DbError> {
        modules::table
            .inner_join(documents::table)
            .get_results::<(db::Module, db::Document)>(dbconn)
            .map(|v| {
                v.into_iter()
                    .map(|(data, document)| Module::from_db(
                        data,
                        Document::from_db(document),
                    ))
                    .collect()
            })
    }

    /// Find a module by ID.
    pub fn by_id(dbconn: &Connection, id: Uuid) -> Result<Module, FindModuleError> {
        modules::table
            .filter(modules::id.eq(id))
            .inner_join(documents::table)
            .get_result::<(db::Module, db::Document)>(dbconn)
            .optional()?
            .ok_or(FindModuleError::NotFound)
            .map(|(data, document)| Module::from_db(
                data,
                Document::from_db(document),
            ))
    }

    /// Create a new module.
    pub fn create<N, I>(
        dbconn: &Connection,
        title: &str,
        language: &str,
        index: File,
        files: I,
    ) -> Result<Module, DbError>
    where
        I: IntoIterator<Item = (N, File)>,
        N: AsRef<str>,
    {
        let module = dbconn.transaction::<_, DbError, _>(|| {
            let document = Document::create(dbconn, title, language, index, files)?;

            let data = diesel::insert_into(modules::table)
                .values(&db::Module {
                    id: Uuid::new_v4(),
                    document: document.id,
                })
                .get_result::<db::Module>(dbconn)?;

            Ok(Module::from_db(data, document))
        })?;

        TargetProcessor::process(module.document.clone());

        Ok(module)
    }

    /// Unpack database data.
    pub fn into_db(self) -> (db::Module, db::Document) {
        (self.data, self.document.into_db())
    }

    /// Get ID of this module.
    ///
    /// Since `Module` derefs to [`Document`], `module.id` will return ID of the
    /// this module's current document.
    pub fn id(&self) -> Uuid {
        self.data.id
    }

    /// Get the public portion of this module's data.
    pub fn get_public(&self, dbconn: &Connection) -> Result<PublicData, DbError> {
        let process = drafts::table
            .inner_join(edit_process_steps::table
                .inner_join(edit_process_versions::table
                    .on(edit_process_steps::process.eq(edit_process_versions::id))))
            .filter(drafts::module.eq(self.data.id))
            .get_result::<(
                db::Draft, (db::EditProcessStep, db::EditProcessVersion),
            )>(dbconn)
            .optional()?
            .map(|(_, (step, version))| ProcessStatus {
                process: version.process,
                version: version.id,
                step: step.id,
            });

        Ok(PublicData {
            id: self.data.id,
            document: self.document.get_public(),
            process,
        })
    }

    /// Query list of books containing this module.
    pub fn get_books(&self, dbconn: &Connection) -> Result<Vec<Uuid>, DbError> {
        Ok(book_parts::table
            .filter(book_parts::module.eq(self.data.id))
            .get_results::<db::BookPart>(dbconn)?
            .into_iter()
            .map(|part| part.book)
            .collect())
    }

    /// Get the user assigned to this module.
    pub fn get_assignee(&self, dbconn: &Connection)
    -> Result<Option<User>, DbError> {
        if let Some(id) = self.data.assignee {
            User::by_id(dbconn, id)
                .map(Some)
                .map_err(|err| match err {
                    FindUserError::Internal(err) => err,
                    FindUserError::NotFound =>panic!(
                        "database inconsistency: assigned user doesn't exist"),
                })
        } else {
            Ok(None)
        }
    }

    /// Get list of all possible cross-reference targets within this module.
    pub fn xref_targets(&self, dbconn: &Connection)
    -> Result<Vec<XrefTarget>, GetXrefTargetsError> {
        if !self.document.xrefs_ready {
            return Err(GetXrefTargetsError::NotReady);
        }

        xref_targets::table
            .filter(xref_targets::document.eq(self.document.id))
            .get_results::<db::XrefTarget>(dbconn)
            .map_err(Into::into)
            .map(|v| v.into_iter().map(XrefTarget::from_db).collect())
    }

    /// Begin a new editing process for this module.
    pub fn begin_process<S>(
        &self,
        dbconn: &Connection,
        version: &Version,
        slots: S,
    ) -> Result<Draft, BeginProcessError>
    where
        S: IntoIterator<Item = (Slot, User)>,
    {
        dbconn.transaction(|| {
            let slots = slots.into_iter()
                .map(|(slot, user)| {
                    if slot.process != version.id {
                        Err(BeginProcessError::BadSlot(
                            slot.id, version.process().id))
                    } else {
                        Ok(db::DraftSlot {
                            draft: self.data.id,
                            slot: slot.id,
                            user: user.id
                        })
                    }
                })
                .collect::<Result<Vec<_>, _>>()?;

            let draft = diesel::insert_into(drafts::table)
                .values((
                    drafts::module.eq(self.data.id),
                    drafts::document.eq(duplicate_document(self.document.id)),
                    drafts::step.eq(version.start),
                ))
                .get_result::<db::Draft>(dbconn)?;

            diesel::insert_into(draft_slots::table)
                .values(slots)
                .execute(dbconn)?;

            let document = documents::table
                .filter(documents::id.eq(draft.document))
                .get_result::<db::Document>(dbconn)?;

            Ok(Draft::from_db(draft, Document::from_db(document)))
        })
    }

    /// Replace contents of this module.
    pub fn replace<N, I>(
        &mut self,
        dbconn: &Connection,
        index: File,
        files: I,
    ) -> Result<(), ReplaceModuleError>
    where
        I: IntoIterator<Item = (N, File)>,
        N: AsRef<str>,
    {
        dbconn.transaction(|| {
            let count: i64 = drafts::table
                .filter(drafts::module.eq(self.data.id))
                .count()
                .get_result(dbconn)?;

            if count > 0 {
                return Err(ReplaceModuleError::HasDrafts);
            }

            let document = Document::create(dbconn, &self.title, &self.language, index, files)?;

            diesel::update(modules::table.filter(modules::id.eq(self.data.id)))
                .set(modules::document.eq(document.id))
                .execute(dbconn)?;

            self.document = document;

            Ok(())
        })?;

        TargetProcessor::process(self.document.clone());

<<<<<<< HEAD
    /// Change user assigned to this module.
    pub fn set_assignee(&mut self, dbconn: &Connection, user: Option<&User>)
    -> Result<(), DbError> {
        self.data = diesel::update(&self.data)
            .set(modules::assignee.eq(user.map(|u| u.id)))
            .get_result(dbconn)?;
=======
>>>>>>> dc0af8cb
        Ok(())
    }
}

impl std::ops::Deref for Module {
    type Target = Document;

    fn deref(&self) -> &Document {
        &self.document
    }
}

#[derive(ApiError, Debug, Fail)]
pub enum FindModuleError {
    /// Database error.
    #[fail(display = "Database error: {}", _0)]
    #[api(internal)]
    Database(#[cause] DbError),
    /// No module found matching given criteria.
    #[fail(display = "No such module")]
    #[api(code = "module:not-found", status = "NOT_FOUND")]
    NotFound,
}

impl_from! { for FindModuleError ;
    DbError => |e| FindModuleError::Database(e),
}

#[derive(ApiError, Debug, Fail)]
pub enum BeginProcessError {
    /// Database error.
    #[fail(display = "Database error: {}", _0)]
    #[api(internal)]
    Database(#[cause] DbError),
    /// There is already a draft of this module.
    #[fail(display = "There is already a draft of this module")]
    #[api(code = "draft:create:exists", status = "BAD_REQUEST")]
    Exists,
    /// One of the slots specified was not a part of the process specified.
    #[fail(display = "Slot {} is not part of process {}", _0, _1)]
    #[api(code = "draft:create:bad-slot", status = "BAD_REQUEST")]
    BadSlot(i32, i32),
}

impl_from! { for BeginProcessError ;
    DbError => |e| match e {
        DbError::DatabaseError(DatabaseErrorKind::UniqueViolation, _) =>
            BeginProcessError::Exists,
        _ => BeginProcessError::Database(e),
    }
}

#[derive(ApiError, Debug, Fail)]
pub enum ReplaceModuleError {
    /// Database error.
    #[fail(display = "Database error: {}", _0)]
    #[api(internal)]
    Database(#[cause] DbError),
    /// Module has drafts.
    #[fail(display = "Module with drafts cannot be replaced")]
    #[api(code = "module:replace:has-draft", status = "BAD_REQUEST")]
    HasDrafts,
}

impl_from! { for ReplaceModuleError ;
    DbError => |e| ReplaceModuleError::Database(e),
}

#[derive(ApiError, Debug, Fail)]
pub enum GetXrefTargetsError {
    /// Database error.
    #[fail(display = "Database error: {}", _0)]
    #[api(internal)]
    Database(#[cause] DbError),
    /// List of cross-reference targets is yet to be generated for this module.
    #[fail(display = "List of cross references is not yet ready for this module")]
    #[api(code = "module:xref:not-ready", status = "SERVICE_UNAVAILABLE")]
    NotReady,
}

impl_from! { for GetXrefTargetsError ;
    DbError => |e| GetXrefTargetsError::Database(e),
}<|MERGE_RESOLUTION|>--- conflicted
+++ resolved
@@ -8,18 +8,11 @@
 use uuid::Uuid;
 
 use crate::{
-<<<<<<< HEAD
     ApiError,
-=======
->>>>>>> dc0af8cb
     db::{
         Connection,
         functions::duplicate_document,
         models as db,
-<<<<<<< HEAD
-        schema::{book_parts, documents, drafts, modules, xref_targets},
-    },
-=======
         schema::{
             book_parts,
             documents,
@@ -31,8 +24,7 @@
             xref_targets,
         },
     },
-    processing::{TargetProcessor, ProcessDocument},
->>>>>>> dc0af8cb
+    processing::TargetProcessor,
 };
 use super::{
     Draft,
@@ -40,11 +32,7 @@
     User,
     XrefTarget,
     document::{Document, PublicData as DocumentData},
-<<<<<<< HEAD
-    user::{User, FindUserError},
-=======
     editing::{Version, Slot},
->>>>>>> dc0af8cb
 };
 
 /// A module is a version of Document that can be part of a Book.
@@ -183,22 +171,6 @@
             .into_iter()
             .map(|part| part.book)
             .collect())
-    }
-
-    /// Get the user assigned to this module.
-    pub fn get_assignee(&self, dbconn: &Connection)
-    -> Result<Option<User>, DbError> {
-        if let Some(id) = self.data.assignee {
-            User::by_id(dbconn, id)
-                .map(Some)
-                .map_err(|err| match err {
-                    FindUserError::Internal(err) => err,
-                    FindUserError::NotFound =>panic!(
-                        "database inconsistency: assigned user doesn't exist"),
-                })
-        } else {
-            Ok(None)
-        }
     }
 
     /// Get list of all possible cross-reference targets within this module.
@@ -295,15 +267,6 @@
 
         TargetProcessor::process(self.document.clone());
 
-<<<<<<< HEAD
-    /// Change user assigned to this module.
-    pub fn set_assignee(&mut self, dbconn: &Connection, user: Option<&User>)
-    -> Result<(), DbError> {
-        self.data = diesel::update(&self.data)
-            .set(modules::assignee.eq(user.map(|u| u.id)))
-            .get_result(dbconn)?;
-=======
->>>>>>> dc0af8cb
         Ok(())
     }
 }
