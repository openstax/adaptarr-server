table! {
    book_parts (book, id) {
        book -> Uuid,
        id -> Int4,
        title -> Varchar,
        module -> Nullable<Uuid>,
        parent -> Int4,
        index -> Int4,
    }
}

table! {
    books (id) {
        id -> Uuid,
        title -> Varchar,
    }
}

table! {
    document_files (id) {
        id -> Int4,
        document -> Int4,
        name -> Varchar,
        file -> Int4,
    }
}

table! {
    documents (id) {
        id -> Int4,
        title -> Varchar,
        index -> Int4,
        xrefs_ready -> Bool,
        language -> Varchar,
    }
}

table! {
    drafts (module, user) {
        module -> Uuid,
        user -> Int4,
        document -> Int4,
    }
}

table! {
    events (id) {
        id -> Int4,
        user -> Int4,
        timestamp -> Timestamp,
        kind -> Varchar,
        is_unread -> Bool,
        data -> Bytea,
    }
}

table! {
    files (id) {
        id -> Int4,
        mime -> Varchar,
        path -> Varchar,
        hash -> Bytea,
    }
}

table! {
    invites (id) {
        id -> Int4,
        email -> Varchar,
        expires -> Timestamp,
    }
}

table! {
    modules (id) {
        id -> Uuid,
        document -> Int4,
        assignee -> Nullable<Int4>,
    }
}

table! {
    module_versions (module, document) {
        module -> Uuid,
        document -> Int4,
        version -> Timestamp,
    }
}

table! {
    password_reset_tokens (id) {
        id -> Int4,
        user -> Int4,
        expires -> Timestamp,
    }
}

table! {
    roles (id) {
        id -> Int4,
        name -> Varchar,
        permissions -> Int4,
    }
}

table! {
    sessions (id) {
        id -> Int4,
        user -> Int4,
        expires -> Timestamp,
        last_used -> Timestamp,
        is_elevated -> Bool,
        permissions -> Int4,
    }
}

table! {
    users (id) {
        id -> Int4,
        email -> Varchar,
        name -> Varchar,
        password -> Bytea,
        salt -> Bytea,
        is_super -> Bool,
<<<<<<< HEAD
        language -> Varchar,
=======
        permissions -> Int4,
        role -> Nullable<Int4>,
>>>>>>> e68c5267
    }
}

table! {
    xref_targets (document, element) {
        document -> Int4,
        element -> Varchar,
        #[sql_name = "type"]
        type_ -> Varchar,
        description -> Nullable<Varchar>,
        context -> Nullable<Varchar>,
        counter -> Int4,
    }
}

joinable!(book_parts -> books (book));
joinable!(book_parts -> modules (module));
joinable!(document_files -> documents (document));
joinable!(document_files -> files (file));
joinable!(documents -> files (index));
joinable!(drafts -> documents (document));
joinable!(drafts -> modules (module));
joinable!(drafts -> users (user));
joinable!(events -> users (user));
joinable!(module_versions -> documents (document));
joinable!(module_versions -> modules (module));
joinable!(modules -> documents (document));
joinable!(modules -> users (assignee));
joinable!(password_reset_tokens -> users (user));
joinable!(sessions -> users (user));
joinable!(users -> roles (role));
joinable!(xref_targets -> documents (document));

allow_tables_to_appear_in_same_query!(
    book_parts,
    books,
    document_files,
    documents,
    drafts,
    events,
    files,
    invites,
    modules,
    module_versions,
    password_reset_tokens,
    roles,
    sessions,
    users,
    xref_targets,
);<|MERGE_RESOLUTION|>--- conflicted
+++ resolved
@@ -122,12 +122,9 @@
         password -> Bytea,
         salt -> Bytea,
         is_super -> Bool,
-<<<<<<< HEAD
         language -> Varchar,
-=======
         permissions -> Int4,
         role -> Nullable<Int4>,
->>>>>>> e68c5267
     }
 }
 
