--- conflicted
+++ resolved
@@ -17,15 +17,12 @@
     pub salt: Vec<u8>,
     /// Is this user an administrator?
     pub is_super: bool,
-<<<<<<< HEAD
     /// User's preferred language
     pub language: String,
-=======
     /// Permissions this user has.
     pub permissions: i32,
     /// ID of this user's role.
     pub role: Option<i32>,
->>>>>>> e68c5267
 }
 
 #[derive(Clone, Copy, Debug, Insertable)]
@@ -36,11 +33,8 @@
     pub password: &'a [u8],
     pub salt: &'a [u8],
     pub is_super: bool,
-<<<<<<< HEAD
     pub language: &'a str,
-=======
-    pub permissions: i32,
->>>>>>> e68c5267
+    pub permissions: i32,
 }
 
 #[derive(AsChangeset, Clone, Copy, Debug)]
