--- conflicted
+++ resolved
@@ -14,14 +14,12 @@
     i18n::I18n,
     import::Importer,
     mail::Mailer,
-    processing::TargetProcessor,
 };
 
 pub use self::error::{ApiError, Error};
 
 pub(self) use self::error::{RouteExt, RouterExt};
 
-<<<<<<< HEAD
 pub mod books;
 pub mod conversations;
 pub mod drafts;
@@ -29,46 +27,16 @@
 pub mod events;
 pub mod modules;
 pub mod pages;
+pub mod process;
 pub mod roles;
 pub mod session;
 pub mod users;
 pub mod util;
 
 /// Start an API server.
-pub fn start(cfg: Config) -> Result<()> {
+pub fn start(cfg: &Config) -> Result<()> {
     let system = System::new("adaptarr");
     let state = configure(cfg.clone())?;
-=======
-mod books;
-mod conversations;
-mod drafts;
-mod error;
-mod events;
-mod modules;
-mod pages;
-mod process;
-mod roles;
-mod session;
-mod users;
-mod util;
-
-/// Start an API server.
-pub fn start(cfg: &Config) -> Result<()> {
-    let i18n = I18n::load()?;
-    let system = System::new("adaptarr");
-
-    let db = db::pool()?;
-
-    let state = State {
-        config: cfg.clone(),
-        db: db.clone(),
-        mailer: Mailer::from_config(cfg.mail.clone())?,
-        events: event_manager::start(db.clone()),
-        i18n,
-        importer: Importer::start(db.clone(), cfg.storage.clone()),
-    };
-
->>>>>>> dc0af8cb
     let server = server::new(move || vec![
         new_app(state.clone()),
         pages::app(state.clone()),
@@ -107,8 +75,7 @@
 
 pub fn configure(cfg: Config) -> Result<State> {
     let i18n = I18n::load()?;
-    let db = db::pool(&cfg)?;
-    let xref_processor = TargetProcessor::start(db.clone());
+    let db = db::pool()?;
 
     Ok(State {
         config: cfg.clone(),
@@ -116,9 +83,7 @@
         mailer: Mailer::from_config(cfg.mail.clone())?,
         events: event_manager::start(db.clone()),
         i18n,
-        importer: Importer::start(
-            db.clone(), cfg.storage.clone(), xref_processor.clone()),
-        xref_processor,
+        importer: Importer::start(db.clone(), cfg.storage.clone()),
     })
 }
 
