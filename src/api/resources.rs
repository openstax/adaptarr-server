--- conflicted
+++ resolved
@@ -24,11 +24,7 @@
     RouteExt,
     State,
     session::Session,
-<<<<<<< HEAD
-    util::{Created, FormOrJson},
-=======
-    util::{FormOrJson, IfMatch},
->>>>>>> 1f88cb5f
+    util::{Created, FormOrJson, IfMatch},
 };
 
 /// Configure routes.
