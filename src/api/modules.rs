--- conflicted
+++ resolved
@@ -222,50 +222,6 @@
 
 #[derive(Debug, Deserialize)]
 pub struct ModuleUpdate {
-<<<<<<< HEAD
-    #[serde(default, deserialize_with = "de_optional_null")]
-    pub assignee: Option<Option<i32>>,
-}
-
-/// Update module
-///
-/// ## Method
-///
-/// ```text
-/// PUT /modules/:id
-/// Content-Type: application/json
-/// ```
-pub fn update_module(
-    state: actix_web::State<State>,
-    session: Session<AssignModule>,
-    id: Path<Uuid>,
-    update: Json<ModuleUpdate>,
-) -> Result<HttpResponse> {
-    let db = state.db.get()?;
-    let mut module = Module::by_id(&*db, id.into_inner())?;
-
-    use diesel::Connection;
-    let dbconn = &*db;
-    dbconn.transaction::<_, Error, _>(|| {
-        if let Some(user) = update.assignee {
-            if let Some(id) = user {
-                let user = User::by_id(dbconn, id)?;
-                module.set_assignee(dbconn, Some(&user))?;
-                state.events.notify(user, events::Assigned {
-                    who: session.user,
-                    module: module.id(),
-                });
-            } else {
-                module.set_assignee(dbconn, None)?;
-            }
-        }
-
-        Ok(())
-    })?;
-
-    Ok(HttpResponse::Ok().finish())
-=======
->>>>>>> dc0af8cb
 }
 
 /// Replace module with contents of a ZIP archive.
