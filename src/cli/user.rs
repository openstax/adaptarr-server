--- conflicted
+++ resolved
@@ -61,11 +61,8 @@
         &opts.name,
         &opts.password,
         opts.is_super,
-<<<<<<< HEAD
         opts.language.as_str(),
-=======
         PermissionBits::normal(),
->>>>>>> e68c5267
     )?;
 
     println!("Created user {}", user.id);
